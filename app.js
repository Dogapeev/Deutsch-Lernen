--- conflicted
+++ resolved
@@ -8,19 +8,11 @@
 
 const DELAYS = {
     INITIAL_WORD: 500,
-<<<<<<< HEAD
     BETWEEN_REPEATS: 1000,
     BEFORE_MORPHEMES: 1000,
     BEFORE_SENTENCE: 2000,
-    BEFORE_TRANSLATION: 2000,
+    BEFORE_TRANSLATION: 1000,
     BEFORE_NEXT_WORD: 2000,
-=======
-    BETWEEN_REPEATS: 1500,
-    BEFORE_MORPHEMES: 1500,
-    BEFORE_SENTENCE: 4000,
-    BEFORE_TRANSLATION: 3000,
-    BEFORE_NEXT_WORD: 3000,
->>>>>>> 3d51a134
     CARD_FADE_OUT: 750,
     CARD_FADE_IN: 300
 };
