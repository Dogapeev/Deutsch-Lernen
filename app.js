// --- НАЧАЛО ФАЙЛА APP.JS ---

// app.js - Версия 5.0.3 (Fix Email/Password Auth & Add Notifications)
"use strict";

// --- ИНИЦИАЛИЗАЦИЯ FIREBASE ---
const firebaseConfig = {
    apiKey: "AIzaSyBWkVK2-gnHLDk2XBxenqsSm4Dp8Ey9kcY",
    authDomain: "deutsch-lernen-aiweb.firebaseapp.com",
    projectId: "deutsch-lernen-aiweb",
    storageBucket: "deutsch-lernen-aiweb.appspot.com",
    messagingSenderId: "495823275301",
    appId: "1:495823275301:web:f724cdedce75a1538946cc",
    measurementId: "G-DV24PZW6R3"
};

// Инициализируем Firebase и создаем константы для доступа к сервисам
firebase.initializeApp(firebaseConfig);
const auth = firebase.auth();
const db = firebase.firestore();

// --- КОНФИГУРАЦИЯ И КОНСТАНТЫ ---
<<<<<<< HEAD
const APP_VERSION = '5.0.3';
const TTS_API_BASE_URL = 'https://deutsch-lernen-sandbox.onrender.com';

const DELAYS = {
    INITIAL_WORD: 500,
    BETWEEN_REPEATS: 1000,
    BEFORE_MORPHEMES: 1000,
    BEFORE_SENTENCE: 2000,
    BEFORE_TRANSLATION: 1000,
    BEFORE_NEXT_WORD: 1500,
=======
const APP_VERSION = '4.0.0'; // Обновляем версию
const TTS_API_BASE_URL = 'https://deutsch-lernen-blnp.onrender.com';
// ... (остальные константы) ...

const DELAYS = {
    INITIAL_WORD: 500,
    BETWEEN_REPEATS: 1500,
    BEFORE_MORPHEMES: 1500,
    BEFORE_SENTENCE: 2000,
    BEFORE_TRANSLATION: 2000,
    BEFORE_NEXT_WORD: 2000,
>>>>>>> dabb8976
    CARD_FADE_OUT: 750,
    CARD_FADE_IN: 300
};
const delay = ms => new Promise(res => setTimeout(res, ms));

class VocabularyApp {

    constructor() {
        this.appVersion = APP_VERSION;
        this.allWords = [];
        this.vocabulariesCache = {};
        this.wordHistory = [];
        this.currentHistoryIndex = -1;
        this.sequenceController = null;
        this.audioPlayer = null;
        this.themeMap = {};
        this.elements = {};
        this.lastScrollY = 0;
        this.headerCollapseTimeout = null;

        this.state = {
            currentUser: null,
            isAutoPlaying: false,
            currentWord: null,
            currentPhase: 'initial',
            studiedToday: 0,
            lastStudyDate: null,
            soundEnabled: true,
            translationSoundEnabled: true,
            sentenceSoundEnabled: true,
            sequenceMode: 'sequential',
            repeatMode: 2,
            currentVocabulary: 'vocabulary',
            availableVocabularies: [],
            selectedLevels: ['A1', 'A2', 'B1', 'B2'],
            availableLevels: [],
            selectedTheme: 'all',
            availableThemes: [],
            showArticles: true,
            showMorphemes: true,
            showMorphemeTranslations: true,
            showSentences: true,
        };

        this.loadStateFromLocalStorage();
        this.runMigrations();
    }

    init() {
        this.audioPlayer = document.getElementById('audioPlayer');
        this.elements = {
            mainContent: document.getElementById('mainContent'),
            studyArea: document.getElementById('studyArea'),
            totalWords: document.getElementById('totalWords'),
            studiedToday: document.getElementById('studiedToday'),
            settingsPanel: document.getElementById('settings-panel'),
            settingsOverlay: document.getElementById('settings-overlay'),
            themeButtonsContainer: document.getElementById('themeButtonsContainer'),
            vocabularyManager: document.querySelector('.vocabulary-manager'),
            mobileVocabularySection: document.querySelector('.settings-section[data-section="vocabulary"]'),
            headerMobile: document.querySelector('.header-mobile'),
            notification: document.getElementById('notification'),
            auth: {
                container: document.querySelector('.auth-container'),
                openAuthBtn: document.getElementById('openAuthBtn'),
                userProfile: document.getElementById('userProfile'),
                signOutBtn: document.getElementById('signOutBtn'),
                userAvatar: document.getElementById('userAvatar'),
                userInitials: document.getElementById('userInitials'),
                userDisplayName: document.getElementById('userDisplayName'),
                userEmail: document.getElementById('userEmail'),
                modal: document.getElementById('authModal'),
                overlay: document.getElementById('authOverlay'),
                closeModalBtn: document.getElementById('closeAuthBtn'),
                googleSignInBtn: document.getElementById('googleSignInBtn'),
                googleSignUpBtn: document.getElementById('googleSignUpBtn'),
                tabs: document.querySelectorAll('.auth-tab'),
                tabContents: document.querySelectorAll('.auth-tab-content'),
                signinForm: document.getElementById('signinForm'),
                signupForm: document.getElementById('signupForm'),
                resetPasswordForm: document.getElementById('resetPasswordForm'),
                forgotPasswordBtn: document.getElementById('forgotPasswordBtn'),
                backToSigninBtn: document.getElementById('backToSigninBtn'),
            }
        };

        this.bindEvents();
        this.repositionAuthContainer();
        auth.onAuthStateChanged(user => this.handleAuthStateChanged(user));
    }

    handleAuthStateChanged(user) {
        clearTimeout(this.headerCollapseTimeout);
        if (user) {
            this.setState({ currentUser: user });
            this.updateAuthUI(user);
            console.log("✅ Пользователь вошел:", user.displayName);
            this.loadAndSwitchVocabulary(this.state.currentVocabulary, true);
            this.headerCollapseTimeout = setTimeout(() => this.collapseMobileHeader(), 3000);
        } else {
            this.setState({ currentUser: null });
            this.updateAuthUI(null);
            this.allWords = [];
            this.showLoginMessage();
            console.log("🔴 Пользователь вышел.");
            this.expandMobileHeader();
        }
    }

    updateAuthUI(user) {
        if (!this.elements.auth || !this.elements.auth.openAuthBtn) return;
        if (user) {
            this.elements.auth.openAuthBtn.style.display = 'none';
            this.elements.auth.userProfile.style.display = 'flex';
            this.elements.auth.userDisplayName.textContent = user.displayName || 'Пользователь';
            this.elements.auth.userEmail.textContent = user.email;

            if (user.photoURL) {
                this.elements.auth.userAvatar.src = user.photoURL;
                this.elements.auth.userAvatar.style.display = 'block';
                this.elements.auth.userInitials.style.display = 'none';
            } else {
                this.elements.auth.userAvatar.style.display = 'none';
                this.elements.auth.userInitials.style.display = 'flex';
                this.elements.auth.userInitials.textContent = (user.displayName || 'U').charAt(0);
            }
        } else {
            this.elements.auth.openAuthBtn.style.display = 'flex';
            this.elements.auth.userProfile.style.display = 'none';
        }
    }

    toggleAuthModal(show) {
        if (show) {
            this.elements.auth.modal.classList.add('visible');
            this.elements.auth.overlay.classList.add('visible');
            this.switchAuthTab('signin'); // Сбрасываем на вкладку входа при открытии
        } else {
            this.elements.auth.modal.classList.remove('visible');
            this.elements.auth.overlay.classList.remove('visible');
        }
    }

    async signInWithGoogle() {
        const provider = new firebase.auth.GoogleAuthProvider();
        try {
            await auth.signInWithPopup(provider);
            this.toggleAuthModal(false);
        } catch (error) {
            console.error("Ошибка входа через Google:", error);
            this.showNotification(`Ошибка: ${error.message}`, 'error');
        }
    }

    bindEvents() {
        document.getElementById('settingsButton')?.addEventListener('click', () => this.toggleSettingsPanel(true));
        document.getElementById('closeSettingsButton')?.addEventListener('click', () => this.toggleSettingsPanel(false));
        this.elements.settingsOverlay.addEventListener('click', () => this.toggleSettingsPanel(false));
        document.querySelectorAll('[id^=toggleButton]').forEach(b => b.addEventListener('click', () => this.toggleAutoPlay()));
        document.querySelectorAll('[id^=prevButton]').forEach(b => b.addEventListener('click', () => this.showPreviousWord()));
        document.querySelectorAll('[id^=nextButton]').forEach(b => b.addEventListener('click', () => this.showNextWordManually()));
        document.querySelectorAll('[id^=soundToggle]').forEach(b => b.addEventListener('click', () => this.toggleSetting('soundEnabled')));
        document.querySelectorAll('[id^=translationSoundToggle]').forEach(b => b.addEventListener('click', () => this.toggleSetting('translationSoundEnabled')));
        document.querySelectorAll('[id^=sentenceSoundToggle]').forEach(b => b.addEventListener('click', () => this.toggleSetting('sentenceSoundEnabled')));
        document.querySelectorAll('[id^=toggleArticles]').forEach(b => b.addEventListener('click', () => this.toggleSetting('showArticles')));
        document.querySelectorAll('[id^=toggleMorphemes]').forEach(b => b.addEventListener('click', () => this.toggleSetting('showMorphemes')));
        document.querySelectorAll('[id^=toggleMorphemeTranslations]').forEach(b => b.addEventListener('click', () => this.toggleSetting('showMorphemeTranslations')));
        document.querySelectorAll('[id^=toggleSentences]').forEach(b => b.addEventListener('click', () => this.toggleSetting('showSentences')));
        document.querySelectorAll('.level-btn').forEach(btn => btn.addEventListener('click', e => this.toggleLevel(e.target.dataset.level)));
        document.querySelectorAll('.repeat-selector, .repeat-selector-mobile').forEach(btn => btn.addEventListener('click', e => this.setRepeatMode(parseInt(e.currentTarget.dataset.mode))));
        document.querySelectorAll('.sequence-selector, .sequence-selector-mobile').forEach(btn => btn.addEventListener('click', e => this.setSequenceMode(e.currentTarget.dataset.mode)));
        document.querySelectorAll('[id^=vocabularySelector]').forEach(sel => sel.addEventListener('change', (e) => this.loadAndSwitchVocabulary(e.target.value)));

        // --- AUTH EVENTS ---
        this.elements.auth.openAuthBtn.addEventListener('click', () => this.toggleAuthModal(true));
        this.elements.auth.closeModalBtn.addEventListener('click', () => this.toggleAuthModal(false));
        this.elements.auth.overlay.addEventListener('click', () => this.toggleAuthModal(false));
        this.elements.auth.signOutBtn.addEventListener('click', () => auth.signOut());
        this.elements.auth.googleSignInBtn.addEventListener('click', () => this.signInWithGoogle());
        this.elements.auth.googleSignUpBtn.addEventListener('click', () => this.signInWithGoogle());

        this.elements.auth.tabs.forEach(tab => {
            tab.addEventListener('click', () => this.switchAuthTab(tab.dataset.tab));
        });
        this.elements.auth.forgotPasswordBtn.addEventListener('click', () => this.switchAuthTab('resetPassword'));
        this.elements.auth.backToSigninBtn.addEventListener('click', () => this.switchAuthTab('signin'));

        this.elements.auth.signupForm.addEventListener('submit', e => this.handleSignUpWithEmail(e));
        this.elements.auth.signinForm.addEventListener('submit', e => this.handleSignInWithEmail(e));
        this.elements.auth.resetPasswordForm.addEventListener('submit', e => this.handlePasswordReset(e));

        // --- WINDOW EVENTS ---
        window.addEventListener('resize', () => this.repositionAuthContainer());
        window.addEventListener('scroll', () => this.handleScroll());
    }

    // --- AUTH HANDLERS ---
    async handleSignUpWithEmail(e) {
        e.preventDefault();
        const name = e.target.signupName.value;
        const email = e.target.signupEmail.value;
        const password = e.target.signupPassword.value;
        const passwordConfirm = e.target.signupPasswordConfirm.value;

        if (password !== passwordConfirm) {
            this.showNotification('Пароли не совпадают!', 'error');
            return;
        }

        try {
            const userCredential = await auth.createUserWithEmailAndPassword(email, password);
            await userCredential.user.updateProfile({ displayName: name });
            this.toggleAuthModal(false);
            this.showNotification(`Добро пожаловать, ${name}!`, 'success');
        } catch (error) {
            console.error("Ошибка регистрации:", error);
            this.showNotification(this.getFirebaseAuthErrorMessage(error), 'error');
        }
    }

    async handleSignInWithEmail(e) {
        e.preventDefault();
        const email = e.target.signinEmail.value;
        const password = e.target.signinPassword.value;

        try {
            await auth.signInWithEmailAndPassword(email, password);
            this.toggleAuthModal(false);
        } catch (error) {
            console.error("Ошибка входа:", error);
            this.showNotification(this.getFirebaseAuthErrorMessage(error), 'error');
        }
    }

    async handlePasswordReset(e) {
        e.preventDefault();
        const email = e.target.resetEmail.value;

        try {
            await auth.sendPasswordResetEmail(email);
            this.showNotification('Письмо для сброса пароля отправлено на ваш email.', 'success');
            this.switchAuthTab('signin');
        } catch (error) {
            console.error("Ошибка сброса пароля:", error);
            this.showNotification(this.getFirebaseAuthErrorMessage(error), 'error');
        }
    }

    switchAuthTab(tabId) {
        this.elements.auth.tabContents.forEach(content => {
            content.classList.toggle('active', content.id === `${tabId}Tab`);
        });
        this.elements.auth.tabs.forEach(tab => {
            tab.classList.toggle('active', tab.dataset.tab === tabId);
        });
    }

    getFirebaseAuthErrorMessage(error) {
        switch (error.code) {
            case 'auth/email-already-in-use':
                return 'Этот email уже зарегистрирован.';
            case 'auth/invalid-email':
                return 'Неверный формат email.';
            case 'auth/weak-password':
                return 'Пароль слишком слабый (минимум 6 символов).';
            case 'auth/user-not-found':
            case 'auth/wrong-password':
                return 'Неверный email или пароль.';
            default:
                return 'Произошла ошибка. Попробуйте снова.';
        }
    }

    showNotification(message, type = 'info') {
        const notification = this.elements.notification;
        if (!notification) return;
        notification.textContent = message;
        notification.className = `notification ${type}`;
        notification.classList.add('visible');
        setTimeout(() => {
            notification.classList.remove('visible');
        }, 4000);
    }

    // --- UI/UX HANDLERS ---
    repositionAuthContainer() {
        const isMobile = window.innerWidth <= 768;
        const authContainer = this.elements.auth.container;
        if (!authContainer) return;
        const mobileHeader = this.elements.headerMobile;
        const desktopHeader = document.querySelector('.header');
        if (isMobile) {
            if (authContainer.parentElement !== mobileHeader) {
                mobileHeader.appendChild(authContainer);
            }
        } else {
            if (authContainer.parentElement !== desktopHeader) {
                desktopHeader.appendChild(authContainer);
            }
        }
    }

    handleScroll() {
        if (window.innerWidth > 768) return;
        const currentScrollY = window.scrollY;
        if (currentScrollY === 0) {
            this.expandMobileHeader();
        } else if (currentScrollY > this.lastScrollY && currentScrollY > 50) {
            this.collapseMobileHeader();
        }
        this.lastScrollY = currentScrollY;
    }

    collapseMobileHeader() {
        this.elements.headerMobile?.classList.add('collapsed');
    }

    expandMobileHeader() {
        this.elements.headerMobile?.classList.remove('collapsed');
    }

    showLoginMessage() {
        this.stopAutoPlay();
        const msg = 'Войдите в аккаунт, чтобы создавать свои словари и отслеживать прогресс.';
        this.elements.studyArea.innerHTML = `<div class="no-words"><p>${msg}</p></div>`;
        this.setState({ currentWord: null });
        this.updateUI();
    }

    setState(newState) {
        this.state = { ...this.state, ...newState };
        this.updateUI();
        this.saveStateToLocalStorage();
    }
    async loadAndSwitchVocabulary(vocabNameToLoad, isInitialLoad = false) {
        this.stopAutoPlay();
        this.elements.studyArea.innerHTML = `<div class="no-words"><p>Загрузка...</p></div>`;
        if (this.state.availableVocabularies.length === 0) {
            try {
                const response = await fetch(`${TTS_API_BASE_URL}/api/vocabularies/list`);
                if (!response.ok) throw new Error('Сервер не отвечает.');
                const vocabs = await response.json();
                if (!vocabs || vocabs.length === 0) throw new Error('На сервере нет словарей. Убедитесь, что файлы .json лежат в папке /vocabularies/');
                this.state.availableVocabularies = vocabs;
            } catch (error) {
                console.error(error);
                this.handleLoadingError(error.message);
                return;
            }
        }
        let finalVocabName = vocabNameToLoad;
        const vocabExists = this.state.availableVocabularies.some(v => v.name === finalVocabName);
        if (!vocabExists) {
            finalVocabName = this.state.availableVocabularies[0]?.name;
            if (!finalVocabName) {
                this.handleLoadingError("Не найдено ни одного словаря для загрузки.");
                return;
            }
        }
        try {
            await this.fetchVocabularyData(finalVocabName);
            const vocabularyData = this.vocabulariesCache[finalVocabName];
            if (!vocabularyData) throw new Error("Кэшированные данные не найдены после загрузки.");
            this.allWords = vocabularyData.words;
            this.themeMap = vocabularyData.meta.themes || {};
        } catch (error) {
            console.error(`Ошибка загрузки словаря "${finalVocabName}":`, error);
            this.handleLoadingError(`Не удалось загрузить данные словаря: ${finalVocabName}.`);
            return;
        }
        this.state.currentVocabulary = finalVocabName;
        this.updateDynamicFilters();
        this.renderVocabularySelector();
        this.handleFilterChange(isInitialLoad);
    }
    async fetchVocabularyData(vocabName) {
        if (this.vocabulariesCache[vocabName] && this.vocabulariesCache[vocabName].words) {
            return;
        }
        this.elements.studyArea.innerHTML = `<div class="no-words"><p>Загружаю словарь: ${vocabName}...</p></div>`;
        const response = await fetch(`${TTS_API_BASE_URL}/api/vocabulary/${vocabName}`);
        if (!response.ok) throw new Error(`Ошибка сервера ${response.status}`);
        const data = await response.json();
        if (!data.words || !data.meta || !data.meta.themes) {
            if (Array.isArray(data)) {
                console.warn(`Словарь "${vocabName}" имеет устаревший формат (простой массив). Рекомендуется обновить его до структуры {meta, words}.`);
                this.vocabulariesCache[vocabName] = {
                    words: data.map((w, i) => ({ ...w, id: w.id || `${vocabName}_word_${Date.now()}_${i}` })),
                    meta: { themes: {} }
                };
                return;
            }
            throw new Error(`Неверный формат словаря "${vocabName}": отсутствует 'words' или 'meta.themes'`);
        }
        this.vocabulariesCache[vocabName] = {
            words: data.words.map((w, i) => ({ ...w, id: w.id || `${vocabName}_word_${Date.now()}_${i}` })),
            meta: data.meta
        };
    }
    handleLoadingError(errorMessage) {
        this.allWords = [];
        this.themeMap = {};
        this.state.currentWord = null;
        this.state.availableLevels = [];
        this.state.availableThemes = [];
        this.renderThemeButtons();
        this.showNoWordsMessage(errorMessage);
        this.renderVocabularySelector();
        this.updateUI();
    }
    updateDynamicFilters() {
        const words = this.allWords;
        const availableLevels = [...new Set(words.map(w => w.level).filter(Boolean))].sort();
        this.state.availableLevels = availableLevels;
        let newSelectedLevels = this.state.selectedLevels.filter(l => availableLevels.includes(l));
        if (newSelectedLevels.length === 0 && availableLevels.length > 0) {
            newSelectedLevels = [...availableLevels];
        }
        this.state.selectedLevels = newSelectedLevels;
        const availableThemes = [...new Set(words.map(w => w.theme).filter(Boolean))].sort();
        this.state.availableThemes = availableThemes;
        this.renderThemeButtons();
        if (this.state.selectedTheme !== 'all' && !availableThemes.includes(this.state.selectedTheme)) {
            this.state.selectedTheme = 'all';
        }
    }
    renderVocabularySelector() {
        const vocabs = this.state.availableVocabularies;
        const showSelector = vocabs && vocabs.length > 0;
        if (this.elements.vocabularyManager) this.elements.vocabularyManager.style.display = showSelector ? 'block' : 'none';
        if (this.elements.mobileVocabularySection) this.elements.mobileVocabularySection.style.display = showSelector ? 'block' : 'none';
        const createOptions = (selectEl) => {
            selectEl.innerHTML = '';
            if (!showSelector) return;
            vocabs.forEach(vocab => {
                const option = document.createElement('option');
                option.value = vocab.name;
                const displayName = vocab.name.charAt(0).toUpperCase() + vocab.name.slice(1);
                option.textContent = `${displayName} (${vocab.word_count} слов)`;
                if (vocab.name === this.state.currentVocabulary) {
                    option.selected = true;
                }
                selectEl.appendChild(option);
            });
        };
        document.querySelectorAll('[id^=vocabularySelector]').forEach(createOptions);
    }
    startAutoPlay() {
        if (this.state.isAutoPlaying) return;
        let wordToShow = this.state.currentWord;
        if (!wordToShow || this.state.currentPhase === 'translation') {
            wordToShow = this.getNextWord();
            if (wordToShow) {
                this.setState({ currentWord: wordToShow, currentPhase: 'initial' });
            }
        }
        if (wordToShow) {
            this.setState({ isAutoPlaying: true });
            this.runDisplaySequence(wordToShow);
        } else {
            this.showNoWordsMessage();
        }
    }
    stopAutoPlay() {
        if (this.sequenceController) {
            this.sequenceController.abort();
        }
        this.setState({ isAutoPlaying: false });
    }
    toggleAutoPlay() {
        if (this.state.isAutoPlaying) {
            this.stopAutoPlay();
        } else {
            this.startAutoPlay();
        }
    }
    async runDisplaySequence(word) {
        if (!word) {
            this.showNoWordsMessage();
            this.stopAutoPlay();
            return;
        }
        if (this.sequenceController) {
            this.sequenceController.abort();
        }
        this.sequenceController = new AbortController();
        const { signal } = this.sequenceController;
        try {
            const checkAborted = () => { if (signal.aborted) throw new DOMException('Aborted', 'AbortError'); };
            if (word.id !== this.state.currentWord?.id) {
                this.setState({ currentWord: word, currentPhase: 'initial' });
            }
            let phase = this.state.currentPhase;
            if (phase === 'initial') {
                await this._fadeInNewCard(word, checkAborted);
                if (!this.state.isAutoPlaying) return;
                await this._playGermanPhase(word, checkAborted);
                this.setState({ currentPhase: 'german' });
                phase = 'german';
            }
            checkAborted();
            if (phase === 'german') {
                await this._revealMorphemesPhase(word, checkAborted);
                this.setState({ currentPhase: 'morphemes' });
                phase = 'morphemes';
            }
            checkAborted();
            if (phase === 'morphemes') {
                await this._playSentencePhase(word, checkAborted);
                this.setState({ currentPhase: 'sentence' });
                phase = 'sentence';
            }
            checkAborted();
            if (phase === 'sentence') {
                await this._revealTranslationPhase(word, checkAborted);
                this.setState({ currentPhase: 'translation' });
            }
            checkAborted();
            if (this.state.isAutoPlaying) {
                await this._prepareNextWord(checkAborted);
                const nextWord = this.getNextWord();
                this.setState({ currentWord: nextWord, currentPhase: 'initial' });
                this.runDisplaySequence(nextWord);
            }
        } catch (error) {
            if (error.name === 'AbortError') {
                console.log('▶️ Последовательность корректно прервана. Текущая фаза:', this.state.currentPhase);
            } else {
                console.error('Ошибка в последовательности воспроизведения:', error);
                this.stopAutoPlay();
            }
        }
    }
    async _fadeInNewCard(word, checkAborted) {
        const oldCard = document.getElementById('wordCard');
        if (oldCard) {
            oldCard.classList.add('word-crossfade', 'word-fade-out');
            await delay(DELAYS.CARD_FADE_IN);
            checkAborted();
        }
        this.renderInitialCard(word);
        this.addToHistory(word);
    }
    async _playGermanPhase(word, checkAborted) {
        const repeats = this.state.repeatMode;
        for (let i = 0; i < repeats; i++) {
            await delay(i === 0 ? DELAYS.INITIAL_WORD : DELAYS.BETWEEN_REPEATS);
            checkAborted();
            await this.speakGerman(word);
            checkAborted();
        }
    }
    async _revealMorphemesPhase(word, checkAborted) {
        await delay(DELAYS.BEFORE_MORPHEMES);
        checkAborted();
        document.getElementById('wordCard')?.classList.add('phase-morphemes');
        this.displayMorphemesAndTranslations(word);
    }
    async _playSentencePhase(word, checkAborted) {
        await delay(DELAYS.BEFORE_SENTENCE);
        checkAborted();
        document.getElementById('wordCard')?.classList.add('phase-sentence');
        this.displaySentence(word);
        if (this.state.showSentences && word.sentence) {
            await this.speakSentence(word);
            checkAborted();
        }
    }
    async _revealTranslationPhase(word, checkAborted) {
        await delay(DELAYS.BEFORE_TRANSLATION);
        checkAborted();
        document.getElementById('wordCard')?.classList.add('phase-translation');
        this.displayFinalTranslation(word);
        await this.speakRussian(word);
        checkAborted();
        if (this.state.isAutoPlaying) {
            this.setState({ studiedToday: this.state.studiedToday + 1 });
        }
    }
    async _prepareNextWord(checkAborted) {
        await delay(DELAYS.BEFORE_NEXT_WORD);
        checkAborted();
        const card = document.getElementById('wordCard');
        if (card) {
            card.classList.add('word-crossfade', 'word-fade-out');
            await delay(DELAYS.CARD_FADE_OUT);
            checkAborted();
        }
    }
    speakById(wordId, part) {
        return new Promise(async (resolve, reject) => {
            if (!wordId || (this.sequenceController && this.sequenceController.signal.aborted)) {
                return resolve();
            }
            const onAbort = () => {
                this.audioPlayer.pause();
                this.audioPlayer.src = '';
                cleanup();
                reject(new DOMException('Aborted', 'AbortError'));
            };
            const onFinish = () => {
                cleanup();
                resolve();
            };
            const cleanup = () => {
                this.audioPlayer.removeEventListener('ended', onFinish);
                this.audioPlayer.removeEventListener('error', onFinish);
                this.sequenceController?.signal.removeEventListener('abort', onAbort);
            };
            try {
                const apiUrl = `${TTS_API_BASE_URL}/synthesize_by_id?id=${wordId}&part=${part}&vocab=${this.state.currentVocabulary}`;
                const response = await fetch(apiUrl, { signal: this.sequenceController?.signal });
                if (!response.ok) throw new Error(`TTS server error: ${response.statusText}`);
                const data = await response.json();
                if (!data.url) throw new Error('Invalid response from TTS server');
                if (this.sequenceController?.signal.aborted) return reject(new DOMException('Aborted', 'AbortError'));
                this.audioPlayer.src = `${TTS_API_BASE_URL}${data.url}`;
                this.audioPlayer.addEventListener('ended', onFinish, { once: true });
                this.audioPlayer.addEventListener('error', onFinish, { once: true });
                this.sequenceController?.signal.addEventListener('abort', onAbort, { once: true });
                await this.audioPlayer.play();
            } catch (error) {
                if (error.name !== 'AbortError') {
                    console.error('Ошибка в методе speakById:', error);
                }
                onFinish();
            }
        });
    }
    async speakGerman(word) { if (this.state.soundEnabled && word && word.id) await this.speakById(word.id, 'german'); }
    async speakRussian(word) { if (this.state.translationSoundEnabled && word && word.id) await this.speakById(word.id, 'russian'); }
    async speakSentence(word) { if (this.state.sentenceSoundEnabled && word && word.id && word.sentence) await this.speakById(word.id, 'sentence'); }
    toggleSetting(key) {
        const wasAutoPlaying = this.state.isAutoPlaying;
        this.stopAutoPlay();
        let newState = { [key]: !this.state[key] };
        if (key === 'showMorphemes' && !newState[key]) {
            newState.showMorphemeTranslations = false;
        }
        this.setState(newState);
        const word = this.state.currentWord;
        if (word && document.getElementById('wordCard')) {
            this.updateCardView(word);
        }
        if (wasAutoPlaying) {
            this.startAutoPlay();
        }
    }
    updateCardView(word) {
        this.renderInitialCard(word);
        const phase = this.state.currentPhase;
        const card = document.getElementById('wordCard');
        if (!card) return;
        if (phase === 'morphemes' || phase === 'sentence' || phase === 'translation') {
            card.classList.add('phase-morphemes');
            this.displayMorphemesAndTranslations(word);
        }
        if (phase === 'sentence' || phase === 'translation') {
            card.classList.add('phase-sentence');
            this.displaySentence(word);
        }
        if (phase === 'translation') {
            card.classList.add('phase-translation');
            this.displayFinalTranslation(word, false);
        }
    }
    updateUI() {
        if (!this.elements.mainContent) return; // Защита от ошибок, если элементы еще не найдены
        this.setupIcons();
        this.updateStats();
        this.updateControlButtons();
        this.updateNavigationButtons();
        this.updateLevelButtons();
        this.updateThemeButtons();
        this.updateRepeatControlsState();
    }
    renderThemeButtons() {
        if (!this.elements.themeButtonsContainer) return;
        const wrapper = this.elements.themeButtonsContainer;
        wrapper.innerHTML = `<span class="block-label"><svg class="icon"><use xlink:href="#icon-category"></use></svg>Темы</span>`;
        const createBtn = (theme, text) => {
            const btn = document.createElement('button');
            btn.className = 'block-btn';
            btn.dataset.theme = theme;
            btn.textContent = text;
            btn.addEventListener('click', () => this.setTheme(theme));
            return btn;
        };
        if (this.state.availableThemes.length > 0) {
            wrapper.appendChild(createBtn('all', 'Все темы'));
            this.state.availableThemes.forEach(theme => {
                const themeName = this.themeMap[theme] || theme.charAt(0).toUpperCase() + theme.slice(1);
                wrapper.appendChild(createBtn(theme, themeName));
            });
        }
        this.updateThemeButtons();
    }
    setupIcons() {
        const iconMap = {
            prevButton: '#icon-prev', nextButton: '#icon-next', settingsButton: '#icon-settings',
            soundToggle: this.state.soundEnabled ? '#icon-sound-on' : '#icon-sound-off',
            translationSoundToggle: this.state.translationSoundEnabled ? '#icon-chat-on' : '#icon-chat-off',
            sentenceSoundToggle: this.state.sentenceSoundEnabled ? '#icon-sentence-on' : '#icon-sentence-off',
            toggleButton: this.state.isAutoPlaying ? '#icon-pause' : '#icon-play'
        };
        for (const [key, href] of Object.entries(iconMap)) {
            document.querySelectorAll(`[id^=${key}]`).forEach(btn => {
                const use = btn.querySelector('use');
                if (!use) {
                    btn.innerHTML = `<svg class="icon"><use xlink:href="${href}"></use></svg>`;
                } else if (use.getAttribute('xlink:href') !== href) {
                    use.setAttribute('xlink:href', href);
                }
            });
        }
    }
    updateControlButtons() {
        this.setupIcons();
        this.updateToggleButton();
        const controls = {
            toggleArticles: this.state.showArticles,
            toggleMorphemes: this.state.showMorphemes,
            toggleMorphemeTranslations: this.state.showMorphemeTranslations,
            toggleSentences: this.state.showSentences,
            soundToggle: this.state.soundEnabled,
            translationSoundToggle: this.state.translationSoundEnabled,
            sentenceSoundToggle: this.state.sentenceSoundEnabled
        };
        for (const [key, state] of Object.entries(controls)) {
            document.querySelectorAll(`[id^=${key}]`).forEach(btn => {
                btn.classList.toggle('active', state);
                if (btn.classList.contains('option-btn') || (btn.classList.contains('repeat-selector') && !btn.dataset.mode)) {
                    btn.textContent = state ? 'Вкл' : 'Выкл';
                }
            });
        }
        document.querySelectorAll('[id^=toggleMorphemeTranslations]').forEach(btn => {
            btn.disabled = !this.state.showMorphemes;
        });
    }
    updateToggleButton() {
        document.querySelectorAll('[id^=toggleButton]').forEach(btn => {
            btn.classList.toggle('playing', this.state.isAutoPlaying);
        });
        document.getElementById('wordCard')?.classList.toggle('is-clickable', !this.state.isAutoPlaying);
    }
    loadStateFromLocalStorage() {
        const safeJsonParse = (k, d) => { try { const i = localStorage.getItem(k); return i ? JSON.parse(i) : d; } catch { return d; } };
        const today = new Date().toDateString();
        const lastStudyDate = localStorage.getItem('lastStudyDate');
        this.state.studiedToday = (lastStudyDate === today) ? (parseInt(localStorage.getItem('studiedToday')) || 0) : 0;
        this.state.lastStudyDate = today;
        this.state.soundEnabled = safeJsonParse('soundEnabled', true);
        this.state.translationSoundEnabled = safeJsonParse('translationSoundEnabled', true);
        this.state.sentenceSoundEnabled = safeJsonParse('sentenceSoundEnabled', true);
        const oldRepeatMode = safeJsonParse('repeatMode', 2);
        if (oldRepeatMode === 'random') {
            this.state.sequenceMode = 'random';
            this.state.repeatMode = 2;
        } else {
            this.state.sequenceMode = safeJsonParse('sequenceMode', 'sequential');
            this.state.repeatMode = typeof oldRepeatMode === 'string' ? parseInt(oldRepeatMode, 10) : oldRepeatMode;
        }
        this.state.selectedLevels = safeJsonParse('selectedLevels', ['A1', 'A2', 'B1', 'B2']);
        this.state.selectedTheme = localStorage.getItem('selectedTheme') || 'all';
        this.state.showArticles = safeJsonParse('showArticles', true);
        this.state.showMorphemes = safeJsonParse('showMorphemes', true);
        this.state.showMorphemeTranslations = safeJsonParse('showMorphemeTranslations', true);
        this.state.showSentences = safeJsonParse('showSentences', true);
        this.state.currentVocabulary = localStorage.getItem('currentVocabulary') || 'vocabulary';
    }
    saveStateToLocalStorage() {
        localStorage.setItem('appVersion', this.appVersion);
        localStorage.setItem('lastStudyDate', this.state.lastStudyDate);
        localStorage.setItem('studiedToday', this.state.studiedToday);
        localStorage.setItem('soundEnabled', JSON.stringify(this.state.soundEnabled));
        localStorage.setItem('translationSoundEnabled', JSON.stringify(this.state.translationSoundEnabled));
        localStorage.setItem('sentenceSoundEnabled', JSON.stringify(this.state.sentenceSoundEnabled));
        localStorage.setItem('sequenceMode', JSON.stringify(this.state.sequenceMode));
        localStorage.setItem('repeatMode', JSON.stringify(this.state.repeatMode));
        localStorage.setItem('selectedLevels', JSON.stringify(this.state.selectedLevels));
        localStorage.setItem('selectedTheme', this.state.selectedTheme);
        localStorage.setItem('showArticles', JSON.stringify(this.state.showArticles));
        localStorage.setItem('showMorphemes', JSON.stringify(this.state.showMorphemes));
        localStorage.setItem('showMorphemeTranslations', JSON.stringify(this.state.showMorphemeTranslations));
        localStorage.setItem('showSentences', JSON.stringify(this.state.showSentences));
        localStorage.setItem('currentVocabulary', this.state.currentVocabulary);
    }
    runMigrations() {
        const savedVersion = localStorage.getItem('appVersion') || '1.0';
        if (parseFloat(savedVersion) < 2.8) {
            localStorage.removeItem('germanWords');
            localStorage.setItem('appVersion', this.appVersion);
        }
    }
    handleFilterChange(isInitialLoad = false) {
        this.stopAutoPlay();
        const nextWord = this.getNextWord();
        this.wordHistory = [];
        this.currentHistoryIndex = -1;
        this.setState({ currentWord: nextWord, currentPhase: 'initial' });
        if (nextWord) {
            if (isInitialLoad) {
                this.renderInitialCard(nextWord);
                this.addToHistory(nextWord);
            } else {
                this.runDisplaySequence(nextWord);
            }
        } else {
            this.showNoWordsMessage();
        }
    }
    addToHistory(word) {
        if (!word || (this.wordHistory[this.currentHistoryIndex] && this.wordHistory[this.currentHistoryIndex].id === word.id)) return;
        if (this.currentHistoryIndex < this.wordHistory.length - 1) {
            this.wordHistory.splice(this.currentHistoryIndex + 1);
        }
        this.wordHistory.push(word);
        if (this.wordHistory.length > 50) this.wordHistory.shift();
        this.currentHistoryIndex = this.wordHistory.length - 1;
        this.updateNavigationButtons();
    }
    showPreviousWord() {
        if (this.currentHistoryIndex <= 0) return;
        const wasAutoPlaying = this.state.isAutoPlaying;
        this.stopAutoPlay();
        this.currentHistoryIndex--;
        const word = this.wordHistory[this.currentHistoryIndex];
        this.setState({ currentWord: word, currentPhase: 'initial' });
        this.runDisplaySequence(word);
        if (wasAutoPlaying) this.startAutoPlay();
    }
    showNextWordManually() {
        const wasAutoPlaying = this.state.isAutoPlaying;
        this.stopAutoPlay();
        let nextWord;
        if (this.currentHistoryIndex < this.wordHistory.length - 1) {
            this.currentHistoryIndex++;
            nextWord = this.wordHistory[this.currentHistoryIndex];
        } else {
            nextWord = this.getNextWord();
        }
        if (!nextWord) {
            this.showNoWordsMessage();
            return;
        }
        this.setState({ currentWord: nextWord, currentPhase: 'initial' });
        this.runDisplaySequence(nextWord);
        if (wasAutoPlaying) this.startAutoPlay();
    }
    renderInitialCard(word) {
        if (!word) {
            this.showNoWordsMessage();
            return;
        }
        this.elements.mainContent.querySelector('.level-indicator')?.remove();
        if (word.level) {
            const levelHtml = `<div class="level-indicator ${word.level.toLowerCase()}">${word.level}</div>`;
            this.elements.mainContent.insertAdjacentHTML('afterbegin', levelHtml);
        }
        const cardHtml = `
            <div class="card card-appear" id="wordCard">
                <div class="word-container">
                    ${this.formatGermanWord(word)}
                    <div class="pronunciation">${word.pronunciation || ''}</div>
                    <div class="swappable-area">
                        <div id="morphemeTranslations" class="morpheme-translations"></div>
                        <div id="translationContainer" class="translation-container"></div>
                    </div>
                    <div id="sentenceContainer" class="sentence-container"></div>
                </div>
            </div>`;
        this.elements.studyArea.innerHTML = cardHtml;
        document.getElementById('wordCard')?.addEventListener('click', () => this.toggleAutoPlay());
        this.updateUI();
    }
    displayMorphemesAndTranslations(word) {
        const { showMorphemes, showMorphemeTranslations } = this.state;
        const mainWordElement = document.querySelector('.word .main-word');
        const translationsContainer = document.getElementById('morphemeTranslations');
        const wordElement = document.querySelector('.word');
        if (!mainWordElement || !translationsContainer || !wordElement || !word) return;
        wordElement.classList.remove('show-morphemes');
        translationsContainer.classList.remove('visible');
        translationsContainer.innerHTML = '';
        if (word.morphemes && word.morphemes.length > 0 && showMorphemes) {
            const separatorHTML = `<span class="morpheme-separator"><span class="morpheme-separator-desktop">-</span><span class="morpheme-separator-mobile">|</span></span>`;
            mainWordElement.innerHTML = word.morphemes.map(item => `<span class="morpheme">${item.m || ''}</span>`).join(separatorHTML);
            wordElement.classList.add('show-morphemes');
            if (showMorphemeTranslations) {
                translationsContainer.innerHTML = word.morphemes.map(item => `<div class="morpheme-translation-item"><span class="morpheme-part">${item.m || ''}</span><span class="translation-part">${item.t || '?'}</span></div>`).join('');
                translationsContainer.classList.add('visible');
            }
        }
    }
    displaySentence(word) {
        const { showSentences } = this.state;
        const container = document.getElementById('sentenceContainer');
        if (!container || !word) return;
        if (showSentences && word.sentence) {
            container.innerHTML = `<div class="sentence">${word.sentence}<div class="sentence-translation">${word.sentence_ru}</div></div>`;
            container.classList.add('visible');
        } else {
            container.innerHTML = '';
            container.classList.remove('visible');
        }
    }
    displayFinalTranslation(word, withAnimation = true) {
        const card = document.getElementById('wordCard');
        if (!card) return;
        const translationContainer = document.getElementById('translationContainer');
        if (translationContainer) {
            translationContainer.innerHTML = `<div class="translation ${withAnimation ? 'translation-appear' : ''}">${word.russian}</div>`;
        }
    }
    updateStats() {
        if (this.elements.totalWords) this.elements.totalWords.textContent = this.getActiveWords().length;
        if (this.elements.studiedToday) this.elements.studiedToday.textContent = this.state.studiedToday;
    }
    updateNavigationButtons() {
        document.querySelectorAll('[id^=prevButton]').forEach(btn => btn.disabled = this.currentHistoryIndex <= 0);
        const hasNextInHistory = this.currentHistoryIndex < this.wordHistory.length - 1;
        const activeWords = this.getActiveWords();
        const currentIndexInActive = activeWords.findIndex(w => w.id === this.state.currentWord?.id);
        const canGenerateNext = activeWords.length > 0 && (this.state.sequenceMode === 'random' || currentIndexInActive < activeWords.length - 1 || currentIndexInActive === -1);
        document.querySelectorAll('[id^=nextButton]').forEach(btn => btn.disabled = !this.allWords.length || (!hasNextInHistory && !canGenerateNext));
    }
    updateLevelButtons() {
        document.querySelectorAll('.level-btn').forEach(b => {
            const level = b.dataset.level;
            const isAvailable = this.state.availableLevels.includes(level);
            b.disabled = !isAvailable;
            b.classList.toggle('active', isAvailable && this.state.selectedLevels.includes(level));
        });
    }
    updateThemeButtons() {
        document.querySelectorAll('.block-btn[data-theme]').forEach(b => b.classList.toggle('active', b.dataset.theme === this.state.selectedTheme));
    }
    updateRepeatControlsState() {
        document.querySelectorAll('.repeat-selector, .repeat-selector-mobile').forEach(button => {
            button.classList.toggle('active', parseInt(button.dataset.mode) === this.state.repeatMode);
        });
        document.querySelectorAll('.sequence-selector, .sequence-selector-mobile').forEach(button => {
            button.classList.toggle('active', button.dataset.mode === this.state.sequenceMode);
        });
    }
    toggleSettingsPanel(show) {
        this.elements.settingsPanel.classList.toggle('visible', show);
        this.elements.settingsOverlay.classList.toggle('visible', show);
    }
    toggleLevel(level) {
        if (!this.state.availableLevels.includes(level)) return;
        const newLevels = this.state.selectedLevels.includes(level) ? (this.state.selectedLevels.length > 1 ? this.state.selectedLevels.filter(l => l !== level) : this.state.selectedLevels) : [...this.state.selectedLevels, level];
        this.setState({ selectedLevels: newLevels });
        this.handleFilterChange();
    }
    setTheme(theme) {
        this.setState({ selectedTheme: theme });
        this.handleFilterChange();
    }
    setRepeatMode(mode) { this.setState({ repeatMode: mode }); }
    setSequenceMode(mode) { this.setState({ sequenceMode: mode }); }
    getActiveWords() {
        const { selectedLevels, selectedTheme } = this.state;
        if (!this.allWords || this.allWords.length === 0) return [];
        return this.allWords.filter(w => w?.level && selectedLevels.includes(w.level) && (selectedTheme === 'all' || w.theme === selectedTheme));
    }
    getNextWord() {
        const activeWords = this.getActiveWords();
        if (activeWords.length === 0) return null;
        if (this.state.sequenceMode === 'random') {
            return activeWords[Math.floor(Math.random() * activeWords.length)];
        }
        const currentId = this.state.currentWord?.id;
        if (!currentId) return activeWords[0];
        const currentIndex = activeWords.findIndex(w => w.id === currentId);
        if (currentIndex === -1) return activeWords[0];
        const nextIndex = (currentIndex + 1) % activeWords.length;
        return activeWords[nextIndex];
    }
    parseGermanWord(word) {
        const german = word.german || '';
        const articles = ['der ', 'die ', 'das '];
        for (const article of articles) {
            if (german.startsWith(article)) return { article: article.trim(), mainWord: german.substring(article.length), genderClass: article.trim() };
        }
        return { article: null, mainWord: german, genderClass: 'das' };
    }
    formatGermanWord(word) {
        const parsed = this.parseGermanWord(word);
        const articleClass = this.state.showArticles ? '' : 'hide-articles';
        const mainWordHtml = parsed.mainWord;
        const articleHtml = parsed.article ? `<span class="article ${parsed.genderClass}">${parsed.article}</span>` : '';
        return `<div class="word ${parsed.genderClass} ${articleClass}">${articleHtml}<span class="main-word">${mainWordHtml}</span></div>`;
    }
    showNoWordsMessage(customMessage = '') {
        const msg = customMessage || (this.allWords && this.allWords.length > 0 ? 'Нет слов для выбранных фильтров.<br>Попробуйте изменить уровень или тему.' : 'Загрузка словаря...');
        this.elements.studyArea.innerHTML = `<div class="no-words"><p>${msg}</p></div>`;
        this.setState({ currentWord: null });
    }

} // Конец класса VocabularyApp

document.addEventListener('DOMContentLoaded', () => {
    try {
        const app = new VocabularyApp();
        app.init();
        window.app = app;
        console.log('✅ Приложение инициализировано. Версия:', APP_VERSION);
    } catch (error) {
        console.error('❌ Критическая ошибка:', error);
        // Просто показываем простое сообщение, не ломая всю страницу
        document.body.innerHTML = `<div style="text-align:center;padding:50px;"><h1>Произошла ошибка</h1><p>Попробуйте очистить кэш браузера.</p></div>`;
    }
});<|MERGE_RESOLUTION|>--- conflicted
+++ resolved
@@ -20,7 +20,6 @@
 const db = firebase.firestore();
 
 // --- КОНФИГУРАЦИЯ И КОНСТАНТЫ ---
-<<<<<<< HEAD
 const APP_VERSION = '5.0.3';
 const TTS_API_BASE_URL = 'https://deutsch-lernen-sandbox.onrender.com';
 
@@ -31,19 +30,6 @@
     BEFORE_SENTENCE: 2000,
     BEFORE_TRANSLATION: 1000,
     BEFORE_NEXT_WORD: 1500,
-=======
-const APP_VERSION = '4.0.0'; // Обновляем версию
-const TTS_API_BASE_URL = 'https://deutsch-lernen-blnp.onrender.com';
-// ... (остальные константы) ...
-
-const DELAYS = {
-    INITIAL_WORD: 500,
-    BETWEEN_REPEATS: 1500,
-    BEFORE_MORPHEMES: 1500,
-    BEFORE_SENTENCE: 2000,
-    BEFORE_TRANSLATION: 2000,
-    BEFORE_NEXT_WORD: 2000,
->>>>>>> dabb8976
     CARD_FADE_OUT: 750,
     CARD_FADE_IN: 300
 };
